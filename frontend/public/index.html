--- conflicted
+++ resolved
@@ -48,17 +48,12 @@
         <link rel="preconnect" href="https://fonts.gstatic.com" crossorigin>
         <link href="https://fonts.googleapis.com/css2?family=Inter:wght@100..900&display=swap" rel="stylesheet" crossorigin>
 
-<<<<<<< HEAD
-        <link rel="dns-prefetch" href="//api.retailtradescanner.com">
-=======
         <link rel="dns-prefetch" href="//api.tradescanpro.com">
->>>>>>> 564d1dc1
         <link rel="dns-prefetch" href="//www.paypal.com">
         <link rel="dns-prefetch" href="//www.paypalobjects.com">
         <link rel="dns-prefetch" href="//o.sentry.io">
         <!-- Plausible disabled due to DNS error; enable when DNS is available -->
         <!-- <script defer data-domain="tradescanpro.com" src="https://plausible.io/js/script.js"></script> -->
-<<<<<<< HEAD
 
         <!-- Preload hero image with proper fallback -->
         <link rel="preload" href="/hero.avif" as="image" type="image/avif">
@@ -67,8 +62,6 @@
         <!-- Preload CSS to reduce render-blocking -->
         <link rel="preload" href="/static/css/main.css" as="style" onload="this.rel='stylesheet'">
         <noscript><link rel="stylesheet" href="/static/css/main.css"></noscript>
-=======
->>>>>>> 564d1dc1
         <!-- CRA injects bundles; avoid manual script hints that can race-load -->
         <!-- GA4 is loaded dynamically via environment (prefer runtime injection) -->
         <link rel="manifest" href="%PUBLIC_URL%/manifest.json" />
