from django.contrib import admin
from django.urls import path, include
from core.views import homepage, health_check
<<<<<<< HEAD
from django.views.generic import TemplateView
from django.views.static import serve
from django.conf import settings
import os
=======
from django.http import JsonResponse


def api_info(request):
    """Return API information for old template routes"""
    return JsonResponse({
        'name': 'TradeScanPro API',
        'version': '2.0',
        'endpoints': {
            'stocks': '/api/stocks/',
            'auth': '/api/auth/',
            'billing': '/api/billing/',
            'backtesting': '/api/backtesting/',
            'admin': '/admin/',
        },
        'frontend': 'https://tradescanpro.com'
    })

>>>>>>> 4349e86e

urlpatterns = [
    path('', homepage, name='homepage'),
    path('health/', health_check, name='health_check'),
    path('admin/', admin.site.urls),
    path('api/', include('stocks.urls')),
    path('api/billing/', include('billing.urls')),
    path('', include('core.urls')),
<<<<<<< HEAD
    path('pricing/', TemplateView.as_view(template_name='core/pricing.html'), name='pricing'),
    path('login/', TemplateView.as_view(template_name='core/login.html'), name='login'),
    path('register/', TemplateView.as_view(template_name='core/register.html'), name='register'),

    # Static files for SEO
    path('robots.txt', serve, {'document_root': os.path.join(settings.BASE_DIR, 'static'), 'path': 'robots.txt'}),
    path('sitemap.xml', serve, {'document_root': os.path.join(settings.BASE_DIR, 'static'), 'path': 'sitemap.xml'}),
=======
    # Redirect old template routes to API info
    path('pricing/', api_info, name='pricing_redirect'),
    path('login/', api_info, name='login_redirect'),
    path('register/', api_info, name='register_redirect'),
>>>>>>> 4349e86e
]<|MERGE_RESOLUTION|>--- conflicted
+++ resolved
@@ -1,12 +1,6 @@
 from django.contrib import admin
 from django.urls import path, include
 from core.views import homepage, health_check
-<<<<<<< HEAD
-from django.views.generic import TemplateView
-from django.views.static import serve
-from django.conf import settings
-import os
-=======
 from django.http import JsonResponse
 
 
@@ -25,7 +19,6 @@
         'frontend': 'https://tradescanpro.com'
     })
 
->>>>>>> 4349e86e
 
 urlpatterns = [
     path('', homepage, name='homepage'),
@@ -34,18 +27,8 @@
     path('api/', include('stocks.urls')),
     path('api/billing/', include('billing.urls')),
     path('', include('core.urls')),
-<<<<<<< HEAD
-    path('pricing/', TemplateView.as_view(template_name='core/pricing.html'), name='pricing'),
-    path('login/', TemplateView.as_view(template_name='core/login.html'), name='login'),
-    path('register/', TemplateView.as_view(template_name='core/register.html'), name='register'),
-
-    # Static files for SEO
-    path('robots.txt', serve, {'document_root': os.path.join(settings.BASE_DIR, 'static'), 'path': 'robots.txt'}),
-    path('sitemap.xml', serve, {'document_root': os.path.join(settings.BASE_DIR, 'static'), 'path': 'sitemap.xml'}),
-=======
     # Redirect old template routes to API info
     path('pricing/', api_info, name='pricing_redirect'),
     path('login/', api_info, name='login_redirect'),
     path('register/', api_info, name='register_redirect'),
->>>>>>> 4349e86e
 ]