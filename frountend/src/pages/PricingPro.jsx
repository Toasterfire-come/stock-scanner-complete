import React, { useState, useEffect } from "react";
import { useLocation, useNavigate } from "react-router-dom";
import { Card, CardContent, CardHeader, CardTitle } from "../components/ui/card";
import { Button } from "../components/ui/button";
import { Badge } from "../components/ui/badge";
import { Switch } from "../components/ui/switch";
 
import {
  CheckCircle,
  X,
  Zap,
  Crown,
  Shield,
  Rocket,
  Star,
  TrendingUp,
  BarChart3,
  Bell,
  Headphones,
  Clock,
  Globe,
  ArrowRight,
  Gift,
  Mail
} from "lucide-react";
import { toast } from "sonner";
import { useAuth } from "../context/SecureAuthContext";
import { changePlan, initializeDiscountCodes, createPayPalOrder, validateDiscountCode } from "../api/client";

const PricingPro = () => {
  const [isAnnual, setIsAnnual] = useState(false);
  const [selectedPlan, setSelectedPlan] = useState(null);
  const [showCheckout, setShowCheckout] = useState(false);
  const location = useLocation();
  const navigate = useNavigate();
  const { user, isAuthenticated, updateUser } = useAuth();

  // Check if coming from signup flow
  const fromSignup = location.state?.fromSignup;
  const preSelectedPlan = location.state?.selectedPlan;

  useEffect(() => {
    // Ensure discount codes exist server-side (idempotent)
    (async () => { try { await initializeDiscountCodes(); } catch {} })();
    if (preSelectedPlan) {
      const plan = plans.find(p => p.name.toLowerCase() === preSelectedPlan);
      if (plan) {
        setSelectedPlan({ ...plan, billingCycle: 'monthly' });
        setShowCheckout(true);
      }
    }
  }, [preSelectedPlan]);

  const plans = [
    {
      name: "Bronze",
      description: "Perfect for individual traders getting started",
      icon: <BarChart3 className="h-8 w-8" />,
      color: "border-yellow-300 bg-yellow-50",
      headerColor: "bg-gradient-to-r from-yellow-600 to-yellow-700",
      price: { monthly: 24.99, annual: 299.99 },
      popular: true,
      features: [
        { name: "150 API calls per day, 1500/month", included: true },
        { name: "Real-time stock data", included: true },
        { name: "Basic stock screener", included: true },
        { name: "Email alerts & notifications", included: true },
        { name: "Real-time alerts", included: true },
        { name: "Portfolio tracking (5 positions)", included: true },
        { name: "Email support", included: true },
        { name: "Advanced screener filters", included: false },
        { name: "Custom watchlists", included: false },
        { name: "API access", included: false },
        { name: "Priority support", included: false }
      ],
      limits: {
        apiCalls: "100/day, 1500/month",
        portfolios: "1 portfolio",
        watchlists: "3 watchlists",
        alerts: "25 alerts"
      }
    },
    {
      name: "Silver",
      description: "Advanced tools for serious traders",
      icon: <Crown className="h-8 w-8" />,
      color: "border-gray-300 bg-gray-50",
      headerColor: "bg-gradient-to-r from-gray-400 to-gray-500",
      price: { monthly: 49.99, annual: 599.99 },
      popular: false,
      features: [
        { name: "500 API calls per day, 5000/month", included: true },
        { name: "Real-time stock data", included: true },
        { name: "Advanced stock screener", included: true },
        { name: "Email alerts", included: true },
        { name: "Real-time alerts", included: true },
        { name: "Portfolio tracking (5 portfolios)", included: true },
        { name: "Priority email support", included: true },
        { name: "Advanced screener filters", included: true },
        { name: "Custom watchlists (10)", included: true },
        { name: "Basic API access", included: true },
        { name: "Enhanced analytics", included: true }
      ],
      limits: {
        apiCalls: "500/day, 5000/month",
        portfolios: "5 portfolios",
        watchlists: "10 watchlists",
        alerts: "50 alerts"
      }
    },
    {
      name: "Gold",
      description: "Ultimate trading experience for professionals",
      icon: <Rocket className="h-8 w-8" />,
      color: "border-yellow-300 bg-yellow-50",
      headerColor: "bg-gradient-to-r from-yellow-500 to-yellow-600",
      price: { monthly: 79.99, annual: 959.99 },
      popular: false,
      features: [
        { name: "Unlimited API calls", included: true },
        { name: "Real-time stock data", included: true },
        { name: "Premium stock screener", included: true },
        { name: "Multi-channel alerts", included: true },
        { name: "Real-time alerts", included: true },
        { name: "Portfolio tracking (unlimited)", included: true },
        { name: "Priority email support", included: true },
        { name: "All screener filters", included: true },
        { name: "Unlimited watchlists", included: true },
        { name: "Advanced insights", included: true },
        { name: "Full REST API access", included: true },
        { name: "Real-time market data", included: true }
      ],
      limits: {
        apiCalls: "Unlimited",
        portfolios: "Unlimited",
        watchlists: "Unlimited",
        alerts: "Unlimited"
      }
    },
    {
      name: "Free",
      description: "Perfect for getting started with trading",
      icon: <Star className="h-8 w-8" />,
      color: "border-gray-300 bg-gray-100",
      headerColor: "bg-gradient-to-r from-gray-500 to-gray-600",
      price: { monthly: 0, annual: 0 },
      popular: false,
      isFree: true,
      features: [
        { name: "15 API calls per month", included: true },
        { name: "Basic stock screening", included: true },
        { name: "Community support", included: true },
        { name: "Basic portfolio tracking", included: true },
        { name: "Advanced screener filters", included: false },
        { name: "Custom watchlists", included: false },
        { name: "API access", included: false },
        { name: "Priority support", included: false },
        { name: "Email alerts", included: false }
      ],
      limits: {
        apiCalls: "15/month",
        portfolios: "1 portfolio",
        watchlists: "0 watchlists",  
        alerts: "0 alerts"
      }
    }
  ];

  const additionalFeatures = [
    {
      icon: <Shield className="h-6 w-6" />,
      title: "Secure Platform",
      description: "Industry-standard security and data protection"
    },
    {
      icon: <Globe className="h-6 w-6" />,
      title: "NYSE Focus",
      description: "Comprehensive coverage of NYSE-listed stocks"
    },
    {
      icon: <Clock className="h-6 w-6" />,
      title: "Reliable Service",
      description: "Consistent uptime and performance monitoring"
    },
    {
      icon: <Mail className="h-6 w-6" />,
      title: "Email Support",
      description: "Responsive email support for all plans"
    }
  ];

  const handlePlanSelect = (plan, billingCycle) => {
    setSelectedPlan({ ...plan, billingCycle });
  };

  const continueToCheckout = async (plan) => {
    const cycle = isAnnual ? 'annual' : 'monthly';
    if (plan.isFree) {
      navigate('/auth/sign-up', { state: { selectedPlan: 'free' } });
      return;
    }
    if (!isAuthenticated) {
      const next = '/pricing';
      navigate('/auth/sign-in', { state: { next } });
      return;
    }
    try { await initializeDiscountCodes(); } catch {}
    try { await validateDiscountCode('TRIAL'); } catch {}
    try {
      const res = await createPayPalOrder(plan.name.toLowerCase(), cycle, 'TRIAL');
      if (res?.approval_url) {
        window.location.href = res.approval_url;
      } else {
        toast.error('Unable to start checkout');
      }
    } catch (e) {
      toast.error('Checkout unavailable right now');
    }
  };

  const continueToCheckout = async (plan) => {
    try {
      // Ensure codes exist and default to TRIAL for $1
      try { await initializeDiscountCodes(); } catch {}
      const code = 'TRIAL';
      try { await validateDiscountCode(code); } catch {}
      const cycle = isAnnual ? 'annual' : 'monthly';
      const res = await createPayPalOrder(plan.name.toLowerCase(), cycle, code);
      if (res?.approval_url) {
        window.location.href = res.approval_url;
      } else {
        toast.error('Failed to start checkout');
      }
    } catch (e) {
      toast.error('Checkout unavailable right now');
    }
  };

  const handlePaymentSuccess = async (paymentData) => {
    try {
      // Update user's plan in the backend
      if (isAuthenticated && selectedPlan) {
        await changePlan({
          plan_type: selectedPlan.name.toLowerCase(),
          billing_cycle: selectedPlan.billingCycle
        });
        // Update local auth state to reflect new plan
        updateUser({ plan: selectedPlan.name.toLowerCase() });
      }

      toast.success("Payment successful! Welcome to Trade Scan Pro!", {
        description: `Your ${selectedPlan.name} plan is now active. Check your email for details.`,
      });
      
      setShowCheckout(false);
      
      // Navigate to success page or dashboard
      navigate("/checkout/success", {
        state: {
          planId: selectedPlan.name.toLowerCase(),
          amount: paymentData.finalAmount || paymentData.amount,
          originalAmount: paymentData.originalAmount,
          discount: paymentData.discountApplied
        }
      });
    } catch (error) {
      console.error("Failed to update plan:", error);
      toast.error("Payment processed but failed to update your plan. Please contact support.");
    }
  };

  const handlePaymentError = (error) => {
    toast.error("Payment failed", {
      description: "Please try again or contact support if the issue persists.",
    });
  };

  const calculateSavings = (plan) => {
    const monthlyCost = plan.price.monthly * 12;
    const annualCost = plan.price.annual;
    return Math.round(((monthlyCost - annualCost) / monthlyCost) * 100);
  };

  return (
    <div className="min-h-screen bg-gradient-to-br from-slate-50 to-blue-50 py-12">
      <div className="container mx-auto px-4">
        {/* Header */}
        <div className="text-center mb-16">
          {/* TRIAL Banner - Updated messaging */}
          <div className="mb-6">
            <div className="inline-flex items-center bg-yellow-100 text-yellow-800 px-6 py-3 rounded-full font-medium text-lg border border-yellow-200">
              <Gift className="h-5 w-5 mr-2" />
              Use code TRIAL for a 7‑day $1 trial on paid plans · Use code REF50 for 50% off first month
            </div>
          </div>
          
          <h1 className="text-5xl font-bold text-gray-900 mb-6">
            Choose Your Trading Edge
          </h1>
          
          <p className="text-xl text-gray-600 max-w-3xl mx-auto mb-8">
            Join thousands of traders using our tools to make better trading decisions and improve their market analysis.
          </p>

          {/* Billing Toggle */}
          <div className="flex items-center justify-center space-x-4 mb-8">
            <span className={`text-lg font-medium ${!isAnnual ? 'text-blue-600' : 'text-gray-500'}`}>
              Monthly
            </span>
            <Switch
              checked={isAnnual}
              onCheckedChange={setIsAnnual}
              className="data-[state=checked]:bg-blue-600"
            />
            <span className={`text-lg font-medium ${isAnnual ? 'text-blue-600' : 'text-gray-500'}`}>
              Annual
            </span>
            {isAnnual && (
              <Badge variant="secondary" className="bg-green-100 text-green-800 ml-2">
                Save up to 25%
              </Badge>
            )}
          </div>
        </div>

        {/* Pricing Cards */}
        <div className="grid lg:grid-cols-4 gap-8 mb-16">
          {plans.map((plan, index) => {
            const currentPrice = isAnnual ? plan.price.annual : plan.price.monthly;
            const savings = calculateSavings(plan);
            
            return (
              <Card 
                key={plan.name} 
                className={`relative hover:shadow-2xl transition-all duration-300 ${plan.color} ${
                  plan.popular ? 'ring-2 ring-blue-500 scale-105' : ''
                }`}
              >
                {plan.popular && (
                  <div className="absolute -top-4 left-0 right-0 flex justify-center">
                    <Badge className="bg-blue-600 text-white px-6 py-2 rounded-full text-sm font-semibold">
                      <Star className="h-4 w-4 mr-1" />
                      Most Popular
                    </Badge>
                  </div>
                )}

                <CardHeader className={`text-white ${plan.headerColor} rounded-t-lg p-8`}>
                  <div className="flex items-center justify-center mb-4">
                    {plan.icon}
                  </div>
                  <CardTitle className="text-2xl font-bold text-center mb-2">
                    {plan.name}
                  </CardTitle>
                  <p className="text-center text-white/90 mb-6">
                    {plan.description}
                  </p>
                  
                  <div className="text-center">
                    {plan.isFree ? (
                      <div className="flex items-baseline justify-center">
                        <span className="text-4xl font-bold">
                          $0
                        </span>
                        <span className="text-lg ml-1">
                          /forever
                        </span>
                      </div>
                    ) : (
                      <>
                        <div className="flex items-baseline justify-center">
                          <span className="text-4xl font-bold">
                            ${isAnnual ? Math.round(currentPrice / 12) : currentPrice}
                          </span>
                          <span className="text-lg ml-1">
                            /{isAnnual ? 'mo' : 'month'}
                          </span>
                        </div>
                        <div className="mt-2 text-xs text-white/80">
                          Auto‑renews {isAnnual ? 'annually' : 'monthly'}. Cancel anytime.
                        </div>
                      </>
                    )}
                    
                    {isAnnual && (
                      <div className="mt-2">
                        <span className="text-sm bg-white/20 px-3 py-1 rounded-full">
                          Billed ${currentPrice} annually (Save {savings}%)
                        </span>
                      </div>
                    )}
                  </div>
                </CardHeader>

                <CardContent className="p-8 space-y-6">
                  {/* Key Limits */}
                  <div className="bg-white p-4 rounded-lg border">
                    <h4 className="font-semibold mb-3 text-gray-900">Usage Limits:</h4>
                    <div className="grid grid-cols-2 sm:grid-cols-4 gap-2 text-sm">
                      <div>
                        <span className="text-gray-600">API Calls:</span>
                        <span className="ml-2 font-medium">{plan.limits.apiCalls}</span>
                      </div>
                      <div>
                        <span className="text-gray-600">Alerts:</span>
                        <span className="ml-2 font-medium">{plan.limits.alerts}</span>
                      </div>
                      <div>
                        <span className="text-gray-600">Portfolios:</span>
                        <span className="ml-2 font-medium">{plan.limits.portfolios}</span>
                      </div>
                      <div>
                        <span className="text-gray-600">Watchlists:</span>
                        <span className="ml-2 font-medium">{plan.limits.watchlists}</span>
                      </div>
                    </div>
                  </div>

                  {/* Features List */}
                  <div className="space-y-3">
                    {plan.features.map((feature, featureIndex) => (
                      <div key={featureIndex} className="flex items-center space-x-3">
                        {feature.included ? (
                          <CheckCircle className="h-5 w-5 text-green-500 flex-shrink-0" />
                        ) : (
                          <X className="h-5 w-5 text-gray-300 flex-shrink-0" />
                        )}
                        <span className={`text-sm ${feature.included ? 'text-gray-900' : 'text-gray-400'}`}>
                          {feature.name}
                        </span>
                      </div>
                    ))}
                  </div>

                  {/* CTA Button */}
                  <div className="space-y-3 pt-4">
<<<<<<< HEAD
                    <Dialog open={showCheckout && selectedPlan?.name === plan.name} onOpenChange={setShowCheckout}>
                      <DialogTrigger asChild>
                        <Button 
                          className="w-full text-lg py-6 bg-gradient-to-r from-blue-600 to-blue-700 hover:from-blue-700 hover:to-blue-800"
                          onClick={() => handlePlanSelect(plan, isAnnual ? 'annual' : 'monthly')}
                        >
                          {plan.isFree ? "Try Now for Free" : "Try for $1"}
                          <ArrowRight className="h-5 w-5 ml-2" />
                        </Button>
                      </DialogTrigger>
                      
                      <DialogContent className="max-w-md">
                        <DialogHeader>
                          <DialogTitle>Complete Your Subscription</DialogTitle>
                        </DialogHeader>
                        
                        {selectedPlan && (
                          <Suspense fallback={<div className="py-6 text-center">Loading checkout…</div>}>
                            <PayPalCheckout
                              planType={selectedPlan.name.toLowerCase()}
                              billingCycle={selectedPlan.billingCycle}
                              onSuccess={handlePaymentSuccess}
                              onError={handlePaymentError}
                              onCancel={() => setShowCheckout(false)}
                            />
                          </Suspense>
                        )}
                      </DialogContent>
                    </Dialog>

                    {!plan.isFree && (
                      <Button
                        variant="outline"
                        className="w-full"
                        onClick={() => continueToCheckout(plan)}
                      >
                        Continue to Checkout (PayPal)
                      </Button>
                    )}
=======
                    <Button 
                      className="w-full text-lg py-6 bg-gradient-to-r from-blue-600 to-blue-700 hover:from-blue-700 hover:to-blue-800"
                      onClick={() => continueToCheckout(plan)}
                    >
                      {plan.isFree ? "Try Now for Free" : "Try Today for $1"}
                      <ArrowRight className="h-5 w-5 ml-2" />
                    </Button>
>>>>>>> 2b9f9134
                  </div>
                </CardContent>
              </Card>
            );
          })}
        </div>

        {/* Additional Features */}
        <div className="bg-white rounded-2xl p-12 mb-16 shadow-xl">
          <h2 className="text-3xl font-bold text-center text-gray-900 mb-12">
            Why Choose Trade Scan Pro?
          </h2>
          
          <div className="grid md:grid-cols-2 lg:grid-cols-4 gap-8">
            {additionalFeatures.map((feature, index) => (
              <div key={index} className="text-center">
                <div className="w-16 h-16 bg-blue-100 rounded-full flex items-center justify-center mx-auto mb-4">
                  <div className="text-blue-600">
                    {feature.icon}
                  </div>
                </div>
                <h3 className="font-semibold text-gray-900 mb-2">{feature.title}</h3>
                <p className="text-gray-600 text-sm">{feature.description}</p>
              </div>
            ))}
          </div>
        </div>

        {/* Enterprise CTA */}
        <Card className="bg-gradient-to-r from-gray-900 to-gray-800 text-white">
          <CardContent className="p-12 text-center">
            <h2 className="text-3xl font-bold mb-4">Need a Custom Solution?</h2>
            <p className="text-xl text-gray-300 mb-8 max-w-2xl mx-auto">
              Enterprise plans with custom API limits, dedicated support, and tailored solutions available.
            </p>
            <Button variant="secondary" size="lg" className="text-lg px-8 py-4">
              <Mail className="h-5 w-5 mr-2" />
              Contact Sales
            </Button>
          </CardContent>
        </Card>

        {/* FAQ Section */}
        <div className="mt-16 max-w-4xl mx-auto">
          <h2 className="text-3xl font-bold text-center text-gray-900 mb-8">
            Frequently Asked Questions
          </h2>
          
          <div className="space-y-6">
            <Card>
              <CardContent className="p-6">
                <h3 className="font-semibold text-lg mb-2">How does the 7-day trial work?</h3>
                <p className="text-gray-600">
                  Use code TRIAL during signup to access your chosen plan for 7 days for just $1. After the trial, you'll be charged the regular monthly price unless you cancel.
                </p>
              </CardContent>
            </Card>

            <Card>
              <CardContent className="p-6">
                <h3 className="font-semibold text-lg mb-2">Can I change plans later?</h3>
                <p className="text-gray-600">
                  Yes! Upgrade or downgrade anytime. Changes take effect immediately, and we'll prorate the billing difference.
                </p>
              </CardContent>
            </Card>

            <Card>
              <CardContent className="p-6">
                <h3 className="font-semibold text-lg mb-2">What payment methods do you accept?</h3>
                <p className="text-gray-600">
                  We accept all major credit cards and PayPal. All payments are secured with industry-standard encryption.
                </p>
              </CardContent>
            </Card>

            <Card>
              <CardContent className="p-6">
                <h3 className="font-semibold text-lg mb-2">Is there a refund policy?</h3>
                <p className="text-gray-600">
                  You can cancel anytime during your trial period. Regular subscriptions can be cancelled anytime to prevent future charges.
                </p>
              </CardContent>
            </Card>
          </div>
        </div>
      </div>
    </div>
  );
};

export default PricingPro;<|MERGE_RESOLUTION|>--- conflicted
+++ resolved
@@ -194,31 +194,6 @@
   };
 
   const continueToCheckout = async (plan) => {
-    const cycle = isAnnual ? 'annual' : 'monthly';
-    if (plan.isFree) {
-      navigate('/auth/sign-up', { state: { selectedPlan: 'free' } });
-      return;
-    }
-    if (!isAuthenticated) {
-      const next = '/pricing';
-      navigate('/auth/sign-in', { state: { next } });
-      return;
-    }
-    try { await initializeDiscountCodes(); } catch {}
-    try { await validateDiscountCode('TRIAL'); } catch {}
-    try {
-      const res = await createPayPalOrder(plan.name.toLowerCase(), cycle, 'TRIAL');
-      if (res?.approval_url) {
-        window.location.href = res.approval_url;
-      } else {
-        toast.error('Unable to start checkout');
-      }
-    } catch (e) {
-      toast.error('Checkout unavailable right now');
-    }
-  };
-
-  const continueToCheckout = async (plan) => {
     try {
       // Ensure codes exist and default to TRIAL for $1
       try { await initializeDiscountCodes(); } catch {}
@@ -434,47 +409,6 @@
 
                   {/* CTA Button */}
                   <div className="space-y-3 pt-4">
-<<<<<<< HEAD
-                    <Dialog open={showCheckout && selectedPlan?.name === plan.name} onOpenChange={setShowCheckout}>
-                      <DialogTrigger asChild>
-                        <Button 
-                          className="w-full text-lg py-6 bg-gradient-to-r from-blue-600 to-blue-700 hover:from-blue-700 hover:to-blue-800"
-                          onClick={() => handlePlanSelect(plan, isAnnual ? 'annual' : 'monthly')}
-                        >
-                          {plan.isFree ? "Try Now for Free" : "Try for $1"}
-                          <ArrowRight className="h-5 w-5 ml-2" />
-                        </Button>
-                      </DialogTrigger>
-                      
-                      <DialogContent className="max-w-md">
-                        <DialogHeader>
-                          <DialogTitle>Complete Your Subscription</DialogTitle>
-                        </DialogHeader>
-                        
-                        {selectedPlan && (
-                          <Suspense fallback={<div className="py-6 text-center">Loading checkout…</div>}>
-                            <PayPalCheckout
-                              planType={selectedPlan.name.toLowerCase()}
-                              billingCycle={selectedPlan.billingCycle}
-                              onSuccess={handlePaymentSuccess}
-                              onError={handlePaymentError}
-                              onCancel={() => setShowCheckout(false)}
-                            />
-                          </Suspense>
-                        )}
-                      </DialogContent>
-                    </Dialog>
-
-                    {!plan.isFree && (
-                      <Button
-                        variant="outline"
-                        className="w-full"
-                        onClick={() => continueToCheckout(plan)}
-                      >
-                        Continue to Checkout (PayPal)
-                      </Button>
-                    )}
-=======
                     <Button 
                       className="w-full text-lg py-6 bg-gradient-to-r from-blue-600 to-blue-700 hover:from-blue-700 hover:to-blue-800"
                       onClick={() => continueToCheckout(plan)}
@@ -482,7 +416,6 @@
                       {plan.isFree ? "Try Now for Free" : "Try Today for $1"}
                       <ArrowRight className="h-5 w-5 ml-2" />
                     </Button>
->>>>>>> 2b9f9134
                   </div>
                 </CardContent>
               </Card>
